--- conflicted
+++ resolved
@@ -102,38 +102,21 @@
 /// Does blocksplitting on LZ77 data.
 /// The output splitpoints are indices in the LZ77 data.
 /// maxblocks: set a limit to the amount of blocks. Set to 0 to mean no limit.
-<<<<<<< HEAD
 pub fn blocksplit_lz77(options: &Options, lz77: &Lz77Store, maxblocks: usize) -> Vec<usize> {
     let mut splitpoints = Vec::with_capacity(maxblocks);
 
-=======
-pub fn blocksplit_lz77(options: &Options, lz77: &Lz77Store, maxblocks: usize, splitpoints: &mut Vec<usize>) {
->>>>>>> 6642b3e4
     if lz77.size() < 10 {
         return splitpoints; /* This code fails on tiny files. */
     }
 
-<<<<<<< HEAD
     let mut done = vec![false; lz77.size()];
-=======
-    let mut numblocks = 1;
-    let mut done = vec![0; lz77.size()];
->>>>>>> 6642b3e4
     let mut lstart = 0;
     let mut lend = lz77.size();
 
     while maxblocks == 0 || splitpoints.len() < (maxblocks - 1) {
         assert!(lstart < lend);
-<<<<<<< HEAD
         let (llpos, splitcost) =
             find_minimum(|i| estimate_cost(lz77, lstart, i) + estimate_cost(lz77, i, lend), lstart + 1, lend);
-=======
-        let find_minimum_result = find_minimum(|i|
-            estimate_cost(lz77, lstart, i) + estimate_cost(lz77, i, lend), lstart + 1, lend
-        );
-        let llpos = find_minimum_result.0;
-        let splitcost = find_minimum_result.1;
->>>>>>> 6642b3e4
 
         assert!(llpos > lstart);
         assert!(llpos < lend);
@@ -174,16 +157,7 @@
 /// instart: where to start splitting
 /// inend: where to end splitting (not inclusive)
 /// maxblocks: maximum amount of blocks to split into, or 0 for no limit
-<<<<<<< HEAD
 pub fn blocksplit(options: &Options, in_data: &[u8], instart: usize, inend: usize, maxblocks: usize) -> Vec<usize> {
-=======
-/// splitpoints: dynamic array to put the resulting split point coordinates into.
-///   The coordinates are indices in the input array.
-/// npoints: pointer to amount of splitpoints, for the dynamic array. The amount of
-///   blocks is the amount of splitpoitns + 1.
-pub fn blocksplit(options: &Options, in_data: &[u8], instart: usize, inend: usize, maxblocks: usize, splitpoints: &mut Vec<usize>) {
-    splitpoints.clear();
->>>>>>> 6642b3e4
     let mut store = Lz77Store::new();
 
     /* Unintuitively, Using a simple LZ77 method here instead of lz77_optimal
@@ -193,38 +167,20 @@
         store.greedy(&mut state, in_data, instart, inend);
     }
 
-<<<<<<< HEAD
     let lz77splitpoints = blocksplit_lz77(options, &store, maxblocks);
     let mut splitpoints = Vec::with_capacity(maxblocks);
 
     /* Convert LZ77 positions to positions in the uncompressed input. */
     let mut pos = instart;
     if lz77splitpoints.len() > 0 {
-        for i in 0..store.size() {
-=======
-    let mut lz77splitpoints = Vec::with_capacity(maxblocks);
-    blocksplit_lz77(options, &store, maxblocks, &mut lz77splitpoints);
-
-    let nlz77points = lz77splitpoints.len();
-
-    /* Convert LZ77 positions to positions in the uncompressed input. */
-    let mut pos = instart;
-    if nlz77points > 0 {
         for (i, item) in store.litlens.iter().enumerate() {
-            let length = item.size();
->>>>>>> 6642b3e4
             if lz77splitpoints[splitpoints.len()] == i {
                 splitpoints.push(pos);
                 if splitpoints.len() == lz77splitpoints.len() {
                     break;
                 }
             }
-<<<<<<< HEAD
-            let length = if store.dists[i] == 0 { 1 } else { store.litlens[i] };
-            pos += length as usize;
-=======
-            pos += length;
->>>>>>> 6642b3e4
+            pos += item.size();
         }
     }
     assert!(splitpoints.len() == lz77splitpoints.len());
