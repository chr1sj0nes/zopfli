/*
Copyright 2011 Google Inc. All Rights Reserved.

Licensed under the Apache License, Version 2.0 (the "License");
you may not use this file except in compliance with the License.
You may obtain a copy of the License at

    http://www.apache.org/licenses/LICENSE-2.0

Unless required by applicable law or agreed to in writing, software
distributed under the License is distributed on an "AS IS" BASIS,
WITHOUT WARRANTIES OR CONDITIONS OF ANY KIND, either express or implied.
See the License for the specific language governing permissions and
limitations under the License.

Author: lode.vandevenne@gmail.com (Lode Vandevenne)
Author: jyrki.alakuijala@gmail.com (Jyrki Alakuijala)
*/

#include "squeeze.h"

#include <assert.h>
#include <math.h>
#include <stdio.h>

#include "blocksplitter.h"
#include "deflate.h"
#include "symbols.h"
#include "tree.h"
#include "util.h"

typedef struct SymbolStats SymbolStats;

extern SymbolStats* symbol_stats_new();

extern void CopyStats(SymbolStats* source, SymbolStats* dest);
extern void AddWeighedStatFreqs(const SymbolStats* stats1, double w1,
                                const SymbolStats* stats2, double w2,
                                SymbolStats* result);

typedef struct RanState RanState;

extern RanState* ran_state_new();
extern void RandomizeStatFreqs(RanState* state, SymbolStats* stats);
extern void ClearStatFreqs(SymbolStats* stats);
/*
Function that calculates a cost based on a model for the given LZ77 symbol.
litlen: means literal symbol if dist is 0, length otherwise.
*/
typedef double CostModelFun(unsigned litlen, unsigned dist, void* context);

<<<<<<< HEAD
extern double GetCostFixed(unsigned litlen, unsigned dist, void* unused);
extern double GetCostStat(unsigned litlen, unsigned dist, void* context);

extern double GetBestLengths(ZopfliBlockState *s, const unsigned char* in, size_t instart, size_t inend, CostModelFun* costmodel, void* costcontext, unsigned short* length_array);
=======
/*
Cost model which should exactly match fixed tree.
type: CostModelFun
*/
static double GetCostFixed(unsigned litlen, unsigned dist, void* unused) {
  (void)unused;
  if (dist == 0) {
    if (litlen <= 143) return 8;
    else return 9;
  } else {
    int dbits = ZopfliGetDistExtraBits(dist);
    int lbits = ZopfliGetLengthExtraBits(litlen);
    int lsym = ZopfliGetLengthSymbol(litlen);
    int cost = 0;
    if (lsym <= 279) cost += 7;
    else cost += 8;
    cost += 5;  /* Every dist symbol has length 5. */
    return cost + dbits + lbits;
  }
}

/*
Cost model based on symbol statistics.
type: CostModelFun
*/
static double GetCostStat(unsigned litlen, unsigned dist, void* context) {
  SymbolStats* stats = (SymbolStats*)context;
  if (dist == 0) {
    return stats->ll_symbols[litlen];
  } else {
    int lsym = ZopfliGetLengthSymbol(litlen);
    int lbits = ZopfliGetLengthExtraBits(litlen);
    int dsym = ZopfliGetDistSymbol(dist);
    int dbits = ZopfliGetDistExtraBits(dist);
    return lbits + dbits + stats->ll_symbols[lsym] + stats->d_symbols[dsym];
  }
}

/*
Finds the minimum possible cost this cost model can return for valid length and
distance symbols.
*/
static double GetCostModelMinCost(CostModelFun* costmodel, void* costcontext) {
  double mincost;
  int bestlength = 0; /* length that has lowest cost in the cost model */
  int bestdist = 0; /* distance that has lowest cost in the cost model */
  int i;
  /*
  Table of distances that have a different distance symbol in the deflate
  specification. Each value is the first distance that has a new symbol. Only
  different symbols affect the cost model so only these need to be checked.
  See RFC 1951 section 3.2.5. Compressed blocks (length and distance codes).
  */
  static const int dsymbols[30] = {
    1, 2, 3, 4, 5, 7, 9, 13, 17, 25, 33, 49, 65, 97, 129, 193, 257, 385, 513,
    769, 1025, 1537, 2049, 3073, 4097, 6145, 8193, 12289, 16385, 24577
  };

  mincost = ZOPFLI_LARGE_FLOAT;
  for (i = 3; i < 259; i++) {
    double c = costmodel(i, 1, costcontext);
    if (c < mincost) {
      bestlength = i;
      mincost = c;
    }
  }

  mincost = ZOPFLI_LARGE_FLOAT;
  for (i = 0; i < 30; i++) {
    double c = costmodel(3, dsymbols[i], costcontext);
    if (c < mincost) {
      bestdist = dsymbols[i];
      mincost = c;
    }
  }

  return costmodel(bestlength, bestdist, costcontext);
}

static size_t min(size_t a, size_t b) {
  return a < b ? a : b;
}

/*
Performs the forward pass for "squeeze". Gets the most optimal length to reach
every byte from a previous byte, using cost calculations.
s: the ZopfliBlockState
in: the input data array
instart: where to start
inend: where to stop (not inclusive)
costmodel: function to calculate the cost of some lit/len/dist pair.
costcontext: abstract context for the costmodel function
length_array: output array of size (inend - instart) which will receive the best
    length to reach this byte from a previous byte.
returns the cost that was, according to the costmodel, needed to get to the end.
*/
static double GetBestLengths(ZopfliBlockState *s,
                             const unsigned char* in,
                             size_t instart, size_t inend,
                             CostModelFun* costmodel, void* costcontext,
                             unsigned short* length_array,
                             ZopfliHash* h, float* costs) {
  /* Best cost to get here so far. */
  size_t blocksize = inend - instart;
  size_t i = 0, k, kend;
  unsigned short leng;
  unsigned short dist;
  unsigned short sublen[259];
  size_t windowstart = instart > ZOPFLI_WINDOW_SIZE
      ? instart - ZOPFLI_WINDOW_SIZE : 0;
  double result;
  double mincost = GetCostModelMinCost(costmodel, costcontext);
  double mincostaddcostj;

  if (instart == inend) return 0;

  ZopfliResetHash(ZOPFLI_WINDOW_SIZE, h);
  ZopfliWarmupHash(in, windowstart, inend, h);
  for (i = windowstart; i < instart; i++) {
    ZopfliUpdateHash(in, i, inend, h);
  }

  for (i = 1; i < blocksize + 1; i++) costs[i] = ZOPFLI_LARGE_FLOAT;
  costs[0] = 0;  /* Because it's the start. */
  length_array[0] = 0;

  for (i = instart; i < inend; i++) {
    size_t j = i - instart;  /* Index in the costs array and length_array. */
    ZopfliUpdateHash(in, i, inend, h);

#ifdef ZOPFLI_SHORTCUT_LONG_REPETITIONS
    /* If we're in a long repetition of the same character and have more than
    ZOPFLI_MAX_MATCH characters before and after our position. */
    if (h->same[i & ZOPFLI_WINDOW_MASK] > ZOPFLI_MAX_MATCH * 2
        && i > instart + ZOPFLI_MAX_MATCH + 1
        && i + ZOPFLI_MAX_MATCH * 2 + 1 < inend
        && h->same[(i - ZOPFLI_MAX_MATCH) & ZOPFLI_WINDOW_MASK]
            > ZOPFLI_MAX_MATCH) {
      double symbolcost = costmodel(ZOPFLI_MAX_MATCH, 1, costcontext);
      /* Set the length to reach each one to ZOPFLI_MAX_MATCH, and the cost to
      the cost corresponding to that length. Doing this, we skip
      ZOPFLI_MAX_MATCH values to avoid calling ZopfliFindLongestMatch. */
      for (k = 0; k < ZOPFLI_MAX_MATCH; k++) {
        costs[j + ZOPFLI_MAX_MATCH] = costs[j] + symbolcost;
        length_array[j + ZOPFLI_MAX_MATCH] = ZOPFLI_MAX_MATCH;
        i++;
        j++;
        ZopfliUpdateHash(in, i, inend, h);
      }
    }
#endif

    ZopfliFindLongestMatch(s, h, in, i, inend, ZOPFLI_MAX_MATCH, sublen,
                           &dist, &leng);

    /* Literal. */
    if (i + 1 <= inend) {
      double newCost = costmodel(in[i], 0, costcontext) + costs[j];
      assert(newCost >= 0);
      if (newCost < costs[j + 1]) {
        costs[j + 1] = newCost;
        length_array[j + 1] = 1;
      }
    }
    /* Lengths. */
    kend = min(leng, inend-i);
    mincostaddcostj = mincost + costs[j];
    for (k = 3; k <= kend; k++) {
      double newCost;

      /* Calling the cost model is expensive, avoid this if we are already at
      the minimum possible cost that it can return. */
     if (costs[j + k] <= mincostaddcostj) continue;

      newCost = costmodel(k, sublen[k], costcontext) + costs[j];
      assert(newCost >= 0);
      if (newCost < costs[j + k]) {
        assert(k <= ZOPFLI_MAX_MATCH);
        costs[j + k] = newCost;
        length_array[j + k] = k;
      }
    }
  }

  assert(costs[blocksize] >= 0);
  result = costs[blocksize];

  return result;
}
>>>>>>> e0e937e0

/*
Calculates the optimal path of lz77 lengths to use, from the calculated
length_array. The length_array must contain the optimal length to reach that
byte. The path will be filled with the lengths to use, so its data size will be
the amount of lz77 symbols.
*/
static void TraceBackwards(size_t size, const unsigned short* length_array,
                           unsigned short** path, size_t* pathsize) {
  size_t index = size;
  if (size == 0) return;
  for (;;) {
    ZOPFLI_APPEND_DATA(length_array[index], path, pathsize);
    assert(length_array[index] <= index);
    assert(length_array[index] <= ZOPFLI_MAX_MATCH);
    assert(length_array[index] != 0);
    index -= length_array[index];
    if (index == 0) break;
  }

  /* Mirror result. */
  for (index = 0; index < *pathsize / 2; index++) {
    unsigned short temp = (*path)[index];
    (*path)[index] = (*path)[*pathsize - index - 1];
    (*path)[*pathsize - index - 1] = temp;
  }
}

<<<<<<< HEAD
extern void FollowPath(ZopfliBlockState* s, const unsigned char* in, size_t instart, size_t inend, unsigned short* path, size_t pathsize, ZopfliLZ77Store* store);
extern void CalculateStatistics(SymbolStats* stats);
extern void GetStatistics(const ZopfliLZ77Store* store, SymbolStats* stats);
=======
static void FollowPath(ZopfliBlockState* s,
                       const unsigned char* in, size_t instart, size_t inend,
                       unsigned short* path, size_t pathsize,
                       ZopfliLZ77Store* store, ZopfliHash *h) {
  size_t i, j, pos = 0;
  size_t windowstart = instart > ZOPFLI_WINDOW_SIZE
      ? instart - ZOPFLI_WINDOW_SIZE : 0;

  size_t total_length_test = 0;

  if (instart == inend) return;

  ZopfliResetHash(ZOPFLI_WINDOW_SIZE, h);
  ZopfliWarmupHash(in, windowstart, inend, h);
  for (i = windowstart; i < instart; i++) {
    ZopfliUpdateHash(in, i, inend, h);
  }

  pos = instart;
  for (i = 0; i < pathsize; i++) {
    unsigned short length = path[i];
    unsigned short dummy_length;
    unsigned short dist;
    assert(pos < inend);

    ZopfliUpdateHash(in, pos, inend, h);

    /* Add to output. */
    if (length >= ZOPFLI_MIN_MATCH) {
      /* Get the distance by recalculating longest match. The found length
      should match the length from the path. */
      ZopfliFindLongestMatch(s, h, in, pos, inend, length, 0,
                             &dist, &dummy_length);
      assert(!(dummy_length != length && length > 2 && dummy_length > 2));
      ZopfliVerifyLenDist(in, inend, pos, dist, length);
      ZopfliStoreLitLenDist(length, dist, pos, store);
      total_length_test += length;
    } else {
      length = 1;
      ZopfliStoreLitLenDist(in[pos], 0, pos, store);
      total_length_test++;
    }


    assert(pos + length <= inend);
    for (j = 1; j < length; j++) {
      ZopfliUpdateHash(in, pos + j, inend, h);
    }

    pos += length;
  }
}

/* Calculates the entropy of the statistics */
static void CalculateStatistics(SymbolStats* stats) {
  ZopfliCalculateEntropy(stats->litlens, ZOPFLI_NUM_LL, stats->ll_symbols);
  ZopfliCalculateEntropy(stats->dists, ZOPFLI_NUM_D, stats->d_symbols);
}

/* Appends the symbol statistics from the store. */
static void GetStatistics(const ZopfliLZ77Store* store, SymbolStats* stats) {
  size_t i;
  for (i = 0; i < store->size; i++) {
    if (store->dists[i] == 0) {
      stats->litlens[store->litlens[i]]++;
    } else {
      stats->litlens[ZopfliGetLengthSymbol(store->litlens[i])]++;
      stats->dists[ZopfliGetDistSymbol(store->dists[i])]++;
    }
  }
  stats->litlens[256] = 1;  /* End symbol. */

  CalculateStatistics(stats);
}
>>>>>>> e0e937e0

/*
Does a single run for ZopfliLZ77Optimal. For good compression, repeated runs
with updated statistics should be performed.
s: the block state
in: the input data array
instart: where to start
inend: where to stop (not inclusive)
path: pointer to dynamically allocated memory to store the path
pathsize: pointer to the size of the dynamic path array
length_array: array of size (inend - instart) used to store lengths
costmodel: function to use as the cost model for this squeeze run
costcontext: abstract context for the costmodel function
store: place to output the LZ77 data
returns the cost that was, according to the costmodel, needed to get to the end.
    This is not the actual cost.
*/
static void LZ77OptimalRun(ZopfliBlockState* s,
    const unsigned char* in, size_t instart, size_t inend,
    unsigned short** path, size_t* pathsize,
    unsigned short* length_array, CostModelFun* costmodel,
    void* costcontext, ZopfliLZ77Store* store,
    ZopfliHash* h, float* costs) {
  double cost = GetBestLengths(s, in, instart, inend, costmodel,
                costcontext, length_array, h, costs);
  free(*path);
  *path = 0;
  *pathsize = 0;
  TraceBackwards(inend - instart, length_array, path, pathsize);
  FollowPath(s, in, instart, inend, *path, *pathsize, store, h);
  assert(cost < ZOPFLI_LARGE_FLOAT);
}

void ZopfliLZ77Optimal(ZopfliBlockState *s,
                       const unsigned char* in, size_t instart, size_t inend,
                       int numiterations,
                       ZopfliLZ77Store* store) {
  /* Dist to get to here with smallest cost. */
  size_t blocksize = inend - instart;
  unsigned short* length_array =
      (unsigned short*)malloc(sizeof(unsigned short) * (blocksize + 1));
  unsigned short* path = 0;
  size_t pathsize = 0;
  ZopfliLZ77Store currentstore;
<<<<<<< HEAD
  SymbolStats *stats, *beststats, *laststats;
=======
  ZopfliHash hash;
  ZopfliHash* h = &hash;
  SymbolStats stats, beststats, laststats;
>>>>>>> e0e937e0
  int i;
  float* costs = (float*)malloc(sizeof(float) * (blocksize + 1));
  double cost;
  double bestcost = ZOPFLI_LARGE_FLOAT;
  double lastcost = 0;
  /* Try randomizing the costs a bit once the size stabilizes. */
  RanState *ran_state;
  int lastrandomstep = -1;

  if (!costs) exit(-1); /* Allocation failed. */
  if (!length_array) exit(-1); /* Allocation failed. */

<<<<<<< HEAD
  ran_state = ran_state_new();
  stats = symbol_stats_new();
  beststats = symbol_stats_new();
  laststats = symbol_stats_new();
  ZopfliInitLZ77Store(&currentstore);
=======
  InitRanState(&ran_state);
  InitStats(&stats);
  ZopfliInitLZ77Store(in, &currentstore);
  ZopfliAllocHash(ZOPFLI_WINDOW_SIZE, h);
>>>>>>> e0e937e0

  /* Do regular deflate, then loop multiple shortest path runs, each time using
  the statistics of the previous run. */

  /* Initial run. */
<<<<<<< HEAD
  ZopfliLZ77Greedy(s, in, instart, inend, &currentstore);
  GetStatistics(&currentstore, stats);
=======
  ZopfliLZ77Greedy(s, in, instart, inend, &currentstore, h);
  GetStatistics(&currentstore, &stats);
>>>>>>> e0e937e0

  /* Repeat statistics with each time the cost model from the previous stat
  run. */
  for (i = 0; i < numiterations; i++) {
    ZopfliCleanLZ77Store(&currentstore);
    ZopfliInitLZ77Store(&currentstore);
    LZ77OptimalRun(s, in, instart, inend, &path, &pathsize,
<<<<<<< HEAD
                   length_array, GetCostStat, (void*)stats,
                   &currentstore);
=======
                   length_array, GetCostStat, (void*)&stats,
                   &currentstore, h, costs);
>>>>>>> e0e937e0
    cost = ZopfliCalculateBlockSize(&currentstore, 0, currentstore.size, 2);
    if (s->options->verbose_more || (s->options->verbose && cost < bestcost)) {
      fprintf(stderr, "Iteration %d: %d bit\n", i, (int) cost);
    }
    if (cost < bestcost) {
      /* Copy to the output store. */
      ZopfliCopyLZ77Store(&currentstore, store);
      CopyStats(stats, beststats);
      bestcost = cost;
    }
    CopyStats(stats, laststats);
    ClearStatFreqs(stats);
    GetStatistics(&currentstore, stats);
    if (lastrandomstep != -1) {
      /* This makes it converge slower but better. Do it only once the
      randomness kicks in so that if the user does few iterations, it gives a
      better result sooner. */
      AddWeighedStatFreqs(stats, 1.0, laststats, 0.5, stats);
      CalculateStatistics(stats);
    }
    if (i > 5 && cost == lastcost) {
      CopyStats(beststats, stats);
      RandomizeStatFreqs(ran_state, stats);
      CalculateStatistics(stats);
      lastrandomstep = i;
    }
    lastcost = cost;
  }

  free(length_array);
  free(path);
  free(costs);
  ZopfliCleanLZ77Store(&currentstore);
  ZopfliCleanHash(h);
}

void ZopfliLZ77OptimalFixed(ZopfliBlockState *s,
                            const unsigned char* in,
                            size_t instart, size_t inend,
                            ZopfliLZ77Store* store)
{
  /* Dist to get to here with smallest cost. */
  size_t blocksize = inend - instart;
  unsigned short* length_array =
      (unsigned short*)malloc(sizeof(unsigned short) * (blocksize + 1));
  unsigned short* path = 0;
  size_t pathsize = 0;
  ZopfliHash hash;
  ZopfliHash* h = &hash;
  float* costs = (float*)malloc(sizeof(float) * (blocksize + 1));

  if (!costs) exit(-1); /* Allocation failed. */
  if (!length_array) exit(-1); /* Allocation failed. */

  ZopfliAllocHash(ZOPFLI_WINDOW_SIZE, h);

  s->blockstart = instart;
  s->blockend = inend;

  /* Shortest path for fixed tree This one should give the shortest possible
  result for fixed tree, no repeated runs are needed since the tree is known. */
  LZ77OptimalRun(s, in, instart, inend, &path, &pathsize,
                 length_array, GetCostFixed, 0, store, h, costs);

  free(length_array);
  free(path);
  free(costs);
  ZopfliCleanHash(h);
}<|MERGE_RESOLUTION|>--- conflicted
+++ resolved
@@ -49,202 +49,10 @@
 */
 typedef double CostModelFun(unsigned litlen, unsigned dist, void* context);
 
-<<<<<<< HEAD
 extern double GetCostFixed(unsigned litlen, unsigned dist, void* unused);
 extern double GetCostStat(unsigned litlen, unsigned dist, void* context);
 
-extern double GetBestLengths(ZopfliBlockState *s, const unsigned char* in, size_t instart, size_t inend, CostModelFun* costmodel, void* costcontext, unsigned short* length_array);
-=======
-/*
-Cost model which should exactly match fixed tree.
-type: CostModelFun
-*/
-static double GetCostFixed(unsigned litlen, unsigned dist, void* unused) {
-  (void)unused;
-  if (dist == 0) {
-    if (litlen <= 143) return 8;
-    else return 9;
-  } else {
-    int dbits = ZopfliGetDistExtraBits(dist);
-    int lbits = ZopfliGetLengthExtraBits(litlen);
-    int lsym = ZopfliGetLengthSymbol(litlen);
-    int cost = 0;
-    if (lsym <= 279) cost += 7;
-    else cost += 8;
-    cost += 5;  /* Every dist symbol has length 5. */
-    return cost + dbits + lbits;
-  }
-}
-
-/*
-Cost model based on symbol statistics.
-type: CostModelFun
-*/
-static double GetCostStat(unsigned litlen, unsigned dist, void* context) {
-  SymbolStats* stats = (SymbolStats*)context;
-  if (dist == 0) {
-    return stats->ll_symbols[litlen];
-  } else {
-    int lsym = ZopfliGetLengthSymbol(litlen);
-    int lbits = ZopfliGetLengthExtraBits(litlen);
-    int dsym = ZopfliGetDistSymbol(dist);
-    int dbits = ZopfliGetDistExtraBits(dist);
-    return lbits + dbits + stats->ll_symbols[lsym] + stats->d_symbols[dsym];
-  }
-}
-
-/*
-Finds the minimum possible cost this cost model can return for valid length and
-distance symbols.
-*/
-static double GetCostModelMinCost(CostModelFun* costmodel, void* costcontext) {
-  double mincost;
-  int bestlength = 0; /* length that has lowest cost in the cost model */
-  int bestdist = 0; /* distance that has lowest cost in the cost model */
-  int i;
-  /*
-  Table of distances that have a different distance symbol in the deflate
-  specification. Each value is the first distance that has a new symbol. Only
-  different symbols affect the cost model so only these need to be checked.
-  See RFC 1951 section 3.2.5. Compressed blocks (length and distance codes).
-  */
-  static const int dsymbols[30] = {
-    1, 2, 3, 4, 5, 7, 9, 13, 17, 25, 33, 49, 65, 97, 129, 193, 257, 385, 513,
-    769, 1025, 1537, 2049, 3073, 4097, 6145, 8193, 12289, 16385, 24577
-  };
-
-  mincost = ZOPFLI_LARGE_FLOAT;
-  for (i = 3; i < 259; i++) {
-    double c = costmodel(i, 1, costcontext);
-    if (c < mincost) {
-      bestlength = i;
-      mincost = c;
-    }
-  }
-
-  mincost = ZOPFLI_LARGE_FLOAT;
-  for (i = 0; i < 30; i++) {
-    double c = costmodel(3, dsymbols[i], costcontext);
-    if (c < mincost) {
-      bestdist = dsymbols[i];
-      mincost = c;
-    }
-  }
-
-  return costmodel(bestlength, bestdist, costcontext);
-}
-
-static size_t min(size_t a, size_t b) {
-  return a < b ? a : b;
-}
-
-/*
-Performs the forward pass for "squeeze". Gets the most optimal length to reach
-every byte from a previous byte, using cost calculations.
-s: the ZopfliBlockState
-in: the input data array
-instart: where to start
-inend: where to stop (not inclusive)
-costmodel: function to calculate the cost of some lit/len/dist pair.
-costcontext: abstract context for the costmodel function
-length_array: output array of size (inend - instart) which will receive the best
-    length to reach this byte from a previous byte.
-returns the cost that was, according to the costmodel, needed to get to the end.
-*/
-static double GetBestLengths(ZopfliBlockState *s,
-                             const unsigned char* in,
-                             size_t instart, size_t inend,
-                             CostModelFun* costmodel, void* costcontext,
-                             unsigned short* length_array,
-                             ZopfliHash* h, float* costs) {
-  /* Best cost to get here so far. */
-  size_t blocksize = inend - instart;
-  size_t i = 0, k, kend;
-  unsigned short leng;
-  unsigned short dist;
-  unsigned short sublen[259];
-  size_t windowstart = instart > ZOPFLI_WINDOW_SIZE
-      ? instart - ZOPFLI_WINDOW_SIZE : 0;
-  double result;
-  double mincost = GetCostModelMinCost(costmodel, costcontext);
-  double mincostaddcostj;
-
-  if (instart == inend) return 0;
-
-  ZopfliResetHash(ZOPFLI_WINDOW_SIZE, h);
-  ZopfliWarmupHash(in, windowstart, inend, h);
-  for (i = windowstart; i < instart; i++) {
-    ZopfliUpdateHash(in, i, inend, h);
-  }
-
-  for (i = 1; i < blocksize + 1; i++) costs[i] = ZOPFLI_LARGE_FLOAT;
-  costs[0] = 0;  /* Because it's the start. */
-  length_array[0] = 0;
-
-  for (i = instart; i < inend; i++) {
-    size_t j = i - instart;  /* Index in the costs array and length_array. */
-    ZopfliUpdateHash(in, i, inend, h);
-
-#ifdef ZOPFLI_SHORTCUT_LONG_REPETITIONS
-    /* If we're in a long repetition of the same character and have more than
-    ZOPFLI_MAX_MATCH characters before and after our position. */
-    if (h->same[i & ZOPFLI_WINDOW_MASK] > ZOPFLI_MAX_MATCH * 2
-        && i > instart + ZOPFLI_MAX_MATCH + 1
-        && i + ZOPFLI_MAX_MATCH * 2 + 1 < inend
-        && h->same[(i - ZOPFLI_MAX_MATCH) & ZOPFLI_WINDOW_MASK]
-            > ZOPFLI_MAX_MATCH) {
-      double symbolcost = costmodel(ZOPFLI_MAX_MATCH, 1, costcontext);
-      /* Set the length to reach each one to ZOPFLI_MAX_MATCH, and the cost to
-      the cost corresponding to that length. Doing this, we skip
-      ZOPFLI_MAX_MATCH values to avoid calling ZopfliFindLongestMatch. */
-      for (k = 0; k < ZOPFLI_MAX_MATCH; k++) {
-        costs[j + ZOPFLI_MAX_MATCH] = costs[j] + symbolcost;
-        length_array[j + ZOPFLI_MAX_MATCH] = ZOPFLI_MAX_MATCH;
-        i++;
-        j++;
-        ZopfliUpdateHash(in, i, inend, h);
-      }
-    }
-#endif
-
-    ZopfliFindLongestMatch(s, h, in, i, inend, ZOPFLI_MAX_MATCH, sublen,
-                           &dist, &leng);
-
-    /* Literal. */
-    if (i + 1 <= inend) {
-      double newCost = costmodel(in[i], 0, costcontext) + costs[j];
-      assert(newCost >= 0);
-      if (newCost < costs[j + 1]) {
-        costs[j + 1] = newCost;
-        length_array[j + 1] = 1;
-      }
-    }
-    /* Lengths. */
-    kend = min(leng, inend-i);
-    mincostaddcostj = mincost + costs[j];
-    for (k = 3; k <= kend; k++) {
-      double newCost;
-
-      /* Calling the cost model is expensive, avoid this if we are already at
-      the minimum possible cost that it can return. */
-     if (costs[j + k] <= mincostaddcostj) continue;
-
-      newCost = costmodel(k, sublen[k], costcontext) + costs[j];
-      assert(newCost >= 0);
-      if (newCost < costs[j + k]) {
-        assert(k <= ZOPFLI_MAX_MATCH);
-        costs[j + k] = newCost;
-        length_array[j + k] = k;
-      }
-    }
-  }
-
-  assert(costs[blocksize] >= 0);
-  result = costs[blocksize];
-
-  return result;
-}
->>>>>>> e0e937e0
+extern double GetBestLengths(ZopfliBlockState *s, const unsigned char* in, size_t instart, size_t inend, CostModelFun* costmodel, void* costcontext, unsigned short* length_array, ZopfliHash* h, float* costs);
 
 /*
 Calculates the optimal path of lz77 lengths to use, from the calculated
@@ -273,86 +81,9 @@
   }
 }
 
-<<<<<<< HEAD
-extern void FollowPath(ZopfliBlockState* s, const unsigned char* in, size_t instart, size_t inend, unsigned short* path, size_t pathsize, ZopfliLZ77Store* store);
+extern void FollowPath(ZopfliBlockState* s, const unsigned char* in, size_t instart, size_t inend, unsigned short* path, size_t pathsize, ZopfliLZ77Store* store, ZopfliHash *h);
 extern void CalculateStatistics(SymbolStats* stats);
 extern void GetStatistics(const ZopfliLZ77Store* store, SymbolStats* stats);
-=======
-static void FollowPath(ZopfliBlockState* s,
-                       const unsigned char* in, size_t instart, size_t inend,
-                       unsigned short* path, size_t pathsize,
-                       ZopfliLZ77Store* store, ZopfliHash *h) {
-  size_t i, j, pos = 0;
-  size_t windowstart = instart > ZOPFLI_WINDOW_SIZE
-      ? instart - ZOPFLI_WINDOW_SIZE : 0;
-
-  size_t total_length_test = 0;
-
-  if (instart == inend) return;
-
-  ZopfliResetHash(ZOPFLI_WINDOW_SIZE, h);
-  ZopfliWarmupHash(in, windowstart, inend, h);
-  for (i = windowstart; i < instart; i++) {
-    ZopfliUpdateHash(in, i, inend, h);
-  }
-
-  pos = instart;
-  for (i = 0; i < pathsize; i++) {
-    unsigned short length = path[i];
-    unsigned short dummy_length;
-    unsigned short dist;
-    assert(pos < inend);
-
-    ZopfliUpdateHash(in, pos, inend, h);
-
-    /* Add to output. */
-    if (length >= ZOPFLI_MIN_MATCH) {
-      /* Get the distance by recalculating longest match. The found length
-      should match the length from the path. */
-      ZopfliFindLongestMatch(s, h, in, pos, inend, length, 0,
-                             &dist, &dummy_length);
-      assert(!(dummy_length != length && length > 2 && dummy_length > 2));
-      ZopfliVerifyLenDist(in, inend, pos, dist, length);
-      ZopfliStoreLitLenDist(length, dist, pos, store);
-      total_length_test += length;
-    } else {
-      length = 1;
-      ZopfliStoreLitLenDist(in[pos], 0, pos, store);
-      total_length_test++;
-    }
-
-
-    assert(pos + length <= inend);
-    for (j = 1; j < length; j++) {
-      ZopfliUpdateHash(in, pos + j, inend, h);
-    }
-
-    pos += length;
-  }
-}
-
-/* Calculates the entropy of the statistics */
-static void CalculateStatistics(SymbolStats* stats) {
-  ZopfliCalculateEntropy(stats->litlens, ZOPFLI_NUM_LL, stats->ll_symbols);
-  ZopfliCalculateEntropy(stats->dists, ZOPFLI_NUM_D, stats->d_symbols);
-}
-
-/* Appends the symbol statistics from the store. */
-static void GetStatistics(const ZopfliLZ77Store* store, SymbolStats* stats) {
-  size_t i;
-  for (i = 0; i < store->size; i++) {
-    if (store->dists[i] == 0) {
-      stats->litlens[store->litlens[i]]++;
-    } else {
-      stats->litlens[ZopfliGetLengthSymbol(store->litlens[i])]++;
-      stats->dists[ZopfliGetDistSymbol(store->dists[i])]++;
-    }
-  }
-  stats->litlens[256] = 1;  /* End symbol. */
-
-  CalculateStatistics(stats);
-}
->>>>>>> e0e937e0
 
 /*
 Does a single run for ZopfliLZ77Optimal. For good compression, repeated runs
@@ -397,13 +128,9 @@
   unsigned short* path = 0;
   size_t pathsize = 0;
   ZopfliLZ77Store currentstore;
-<<<<<<< HEAD
+  // ZopfliHash hash;
+  // ZopfliHash* h = &hash;
   SymbolStats *stats, *beststats, *laststats;
-=======
-  ZopfliHash hash;
-  ZopfliHash* h = &hash;
-  SymbolStats stats, beststats, laststats;
->>>>>>> e0e937e0
   int i;
   float* costs = (float*)malloc(sizeof(float) * (blocksize + 1));
   double cost;
@@ -416,30 +143,20 @@
   if (!costs) exit(-1); /* Allocation failed. */
   if (!length_array) exit(-1); /* Allocation failed. */
 
-<<<<<<< HEAD
   ran_state = ran_state_new();
   stats = symbol_stats_new();
   beststats = symbol_stats_new();
   laststats = symbol_stats_new();
   ZopfliInitLZ77Store(&currentstore);
-=======
-  InitRanState(&ran_state);
-  InitStats(&stats);
-  ZopfliInitLZ77Store(in, &currentstore);
-  ZopfliAllocHash(ZOPFLI_WINDOW_SIZE, h);
->>>>>>> e0e937e0
+
+  // ZopfliAllocHash(ZOPFLI_WINDOW_SIZE, h);
 
   /* Do regular deflate, then loop multiple shortest path runs, each time using
   the statistics of the previous run. */
 
   /* Initial run. */
-<<<<<<< HEAD
-  ZopfliLZ77Greedy(s, in, instart, inend, &currentstore);
+  ZopfliLZ77Greedy(s, in, instart, inend, &currentstore, h);
   GetStatistics(&currentstore, stats);
-=======
-  ZopfliLZ77Greedy(s, in, instart, inend, &currentstore, h);
-  GetStatistics(&currentstore, &stats);
->>>>>>> e0e937e0
 
   /* Repeat statistics with each time the cost model from the previous stat
   run. */
@@ -447,13 +164,8 @@
     ZopfliCleanLZ77Store(&currentstore);
     ZopfliInitLZ77Store(&currentstore);
     LZ77OptimalRun(s, in, instart, inend, &path, &pathsize,
-<<<<<<< HEAD
                    length_array, GetCostStat, (void*)stats,
-                   &currentstore);
-=======
-                   length_array, GetCostStat, (void*)&stats,
                    &currentstore, h, costs);
->>>>>>> e0e937e0
     cost = ZopfliCalculateBlockSize(&currentstore, 0, currentstore.size, 2);
     if (s->options->verbose_more || (s->options->verbose && cost < bestcost)) {
       fprintf(stderr, "Iteration %d: %d bit\n", i, (int) cost);
