/*
Copyright 2011 Google Inc. All Rights Reserved.

Licensed under the Apache License, Version 2.0 (the "License");
you may not use this file except in compliance with the License.
You may obtain a copy of the License at

    http://www.apache.org/licenses/LICENSE-2.0

Unless required by applicable law or agreed to in writing, software
distributed under the License is distributed on an "AS IS" BASIS,
WITHOUT WARRANTIES OR CONDITIONS OF ANY KIND, either express or implied.
See the License for the specific language governing permissions and
limitations under the License.

Author: lode.vandevenne@gmail.com (Lode Vandevenne)
Author: jyrki.alakuijala@gmail.com (Jyrki Alakuijala)
*/

#include "deflate.h"

#include <assert.h>
#include <stdio.h>
#include <stdlib.h>

#include "blocksplitter.h"
#include "squeeze.h"
#include "symbols.h"
#include "tree.h"

/*
bp = bitpointer, always in range [0, 7].
The outsize is number of necessary bytes to encode the bits.
Given the value of bp and the amount of bytes, the amount of bits represented
is not simply bytesize * 8 + bp because even representing one bit requires a
whole byte. It is: (bp == 0) ? (bytesize * 8) : ((bytesize - 1) * 8 + bp)
*/
static void AddBit(int bit,
                   unsigned char* bp, unsigned char** out, size_t* outsize) {
  if (*bp == 0) ZOPFLI_APPEND_DATA(0, out, outsize);
  (*out)[*outsize - 1] |= bit << *bp;
  *bp = (*bp + 1) & 7;
}

static void AddBits(unsigned symbol, unsigned length,
                    unsigned char* bp, unsigned char** out, size_t* outsize) {
  /* TODO(lode): make more efficient (add more bits at once). */
  unsigned i;
  for (i = 0; i < length; i++) {
    unsigned bit = (symbol >> i) & 1;
    if (*bp == 0) ZOPFLI_APPEND_DATA(0, out, outsize);
    (*out)[*outsize - 1] |= bit << *bp;
    *bp = (*bp + 1) & 7;
  }
}

/*
Adds bits, like AddBits, but the order is inverted. The deflate specification
uses both orders in one standard.
*/
static void AddHuffmanBits(unsigned symbol, unsigned length,
                           unsigned char* bp, unsigned char** out,
                           size_t* outsize) {
  /* TODO(lode): make more efficient (add more bits at once). */
  unsigned i;
  for (i = 0; i < length; i++) {
    unsigned bit = (symbol >> (length - i - 1)) & 1;
    if (*bp == 0) ZOPFLI_APPEND_DATA(0, out, outsize);
    (*out)[*outsize - 1] |= bit << *bp;
    *bp = (*bp + 1) & 7;
  }
}

extern void PatchDistanceCodesForBuggyDecoders(unsigned* d_lengths);

/*
Encodes the Huffman tree and returns how many bits its encoding takes. If out
is a null pointer, only returns the size and runs faster.
*/
static size_t EncodeTree(const unsigned* ll_lengths,
                         const unsigned* d_lengths,
                         int use_16, int use_17, int use_18,
                         unsigned char* bp,
                         unsigned char** out, size_t* outsize) {
  unsigned lld_total;  /* Total amount of literal, length, distance codes. */
  /* Runlength encoded version of lengths of litlen and dist trees. */
  unsigned* rle = 0;
  unsigned* rle_bits = 0;  /* Extra bits for rle values 16, 17 and 18. */
  size_t rle_size = 0;  /* Size of rle array. */
  size_t rle_bits_size = 0;  /* Should have same value as rle_size. */
  unsigned hlit = 29;  /* 286 - 257 */
  unsigned hdist = 29;  /* 32 - 1, but gzip does not like hdist > 29.*/
  unsigned hclen;
  unsigned hlit2;
  size_t i, j;
  size_t clcounts[19];
  unsigned clcl[19];  /* Code length code lengths. */
  unsigned clsymbols[19];
  /* The order in which code length code lengths are encoded as per deflate. */
  static const unsigned order[19] = {
    16, 17, 18, 0, 8, 7, 9, 6, 10, 5, 11, 4, 12, 3, 13, 2, 14, 1, 15
  };
  int size_only = !out;
  size_t result_size = 0;

  for(i = 0; i < 19; i++) clcounts[i] = 0;

  /* Trim zeros. */
  while (hlit > 0 && ll_lengths[257 + hlit - 1] == 0) hlit--;
  while (hdist > 0 && d_lengths[1 + hdist - 1] == 0) hdist--;
  hlit2 = hlit + 257;

  lld_total = hlit2 + hdist + 1;

  for (i = 0; i < lld_total; i++) {
    /* This is an encoding of a huffman tree, so now the length is a symbol */
    unsigned char symbol = i < hlit2 ? ll_lengths[i] : d_lengths[i - hlit2];
    unsigned count = 1;
    if(use_16 || (symbol == 0 && (use_17 || use_18))) {
      for (j = i + 1; j < lld_total && symbol ==
          (j < hlit2 ? ll_lengths[j] : d_lengths[j - hlit2]); j++) {
        count++;
      }
    }
    i += count - 1;

    /* Repetitions of zeroes */
    if (symbol == 0 && count >= 3) {
      if (use_18) {
        while (count >= 11) {
          unsigned count2 = count > 138 ? 138 : count;
          if (!size_only) {
            ZOPFLI_APPEND_DATA(18, &rle, &rle_size);
            ZOPFLI_APPEND_DATA(count2 - 11, &rle_bits, &rle_bits_size);
          }
          clcounts[18]++;
          count -= count2;
        }
      }
      if (use_17) {
        while (count >= 3) {
          unsigned count2 = count > 10 ? 10 : count;
          if (!size_only) {
            ZOPFLI_APPEND_DATA(17, &rle, &rle_size);
            ZOPFLI_APPEND_DATA(count2 - 3, &rle_bits, &rle_bits_size);
          }
          clcounts[17]++;
          count -= count2;
        }
      }
    }

    /* Repetitions of any symbol */
    if (use_16 && count >= 4) {
      count--;  /* Since the first one is hardcoded. */
      clcounts[symbol]++;
      if (!size_only) {
        ZOPFLI_APPEND_DATA(symbol, &rle, &rle_size);
        ZOPFLI_APPEND_DATA(0, &rle_bits, &rle_bits_size);
      }
      while (count >= 3) {
        unsigned count2 = count > 6 ? 6 : count;
        if (!size_only) {
          ZOPFLI_APPEND_DATA(16, &rle, &rle_size);
          ZOPFLI_APPEND_DATA(count2 - 3, &rle_bits, &rle_bits_size);
        }
        clcounts[16]++;
        count -= count2;
      }
    }

    /* No or insufficient repetition */
    clcounts[symbol] += count;
    while (count > 0) {
      if (!size_only) {
        ZOPFLI_APPEND_DATA(symbol, &rle, &rle_size);
        ZOPFLI_APPEND_DATA(0, &rle_bits, &rle_bits_size);
      }
      count--;
    }
  }

  ZopfliCalculateBitLengths(clcounts, 19, 7, clcl);
  if (!size_only) ZopfliLengthsToSymbols(clcl, 19, 7, clsymbols);

  hclen = 15;
  /* Trim zeros. */
  while (hclen > 0 && clcounts[order[hclen + 4 - 1]] == 0) hclen--;

  if (!size_only) {
    AddBits(hlit, 5, bp, out, outsize);
    AddBits(hdist, 5, bp, out, outsize);
    AddBits(hclen, 4, bp, out, outsize);

    for (i = 0; i < hclen + 4; i++) {
      AddBits(clcl[order[i]], 3, bp, out, outsize);
    }

    for (i = 0; i < rle_size; i++) {
      unsigned symbol = clsymbols[rle[i]];
      AddHuffmanBits(symbol, clcl[rle[i]], bp, out, outsize);
      /* Extra bits. */
      if (rle[i] == 16) AddBits(rle_bits[i], 2, bp, out, outsize);
      else if (rle[i] == 17) AddBits(rle_bits[i], 3, bp, out, outsize);
      else if (rle[i] == 18) AddBits(rle_bits[i], 7, bp, out, outsize);
    }
  }

  result_size += 14;  /* hlit, hdist, hclen bits */
  result_size += (hclen + 4) * 3;  /* clcl bits */
  for(i = 0; i < 19; i++) {
    result_size += clcl[i] * clcounts[i];
  }
  /* Extra bits. */
  result_size += clcounts[16] * 2;
  result_size += clcounts[17] * 3;
  result_size += clcounts[18] * 7;

  /* Note: in case of "size_only" these are null pointers so no effect. */
  free(rle);
  free(rle_bits);

  return result_size;
}

static void AddDynamicTree(const unsigned* ll_lengths,
                           const unsigned* d_lengths,
                           unsigned char* bp,
                           unsigned char** out, size_t* outsize) {
  int i;
  int best = 0;
  size_t bestsize = 0;

  for(i = 0; i < 8; i++) {
    size_t size = EncodeTree(ll_lengths, d_lengths,
                             i & 1, i & 2, i & 4,
                             0, 0, 0);
    if (bestsize == 0 || size < bestsize) {
      bestsize = size;
      best = i;
    }
  }

  EncodeTree(ll_lengths, d_lengths,
             best & 1, best & 2, best & 4,
             bp, out, outsize);
}

/*
Gives the exact size of the tree, in bits, as it will be encoded in DEFLATE.
*/
static size_t CalculateTreeSize(const unsigned* ll_lengths,
                                const unsigned* d_lengths) {
  size_t result = 0;
  int i;

  for(i = 0; i < 8; i++) {
    size_t size = EncodeTree(ll_lengths, d_lengths,
                             i & 1, i & 2, i & 4,
                             0, 0, 0);
    if (result == 0 || size < result) result = size;
  }

  return result;
}

/*
Adds all lit/len and dist codes from the lists as huffman symbols. Does not add
end code 256. expected_data_size is the uncompressed block size, used for
assert, but you can set it to 0 to not do the assertion.
*/
static void AddLZ77Data(const ZopfliLZ77Store* lz77,
                        size_t lstart, size_t lend,
                        size_t expected_data_size,
                        const unsigned* ll_symbols, const unsigned* ll_lengths,
                        const unsigned* d_symbols, const unsigned* d_lengths,
                        unsigned char* bp,
                        unsigned char** out, size_t* outsize) {
  size_t testlength = 0;
  size_t i;

  for (i = lstart; i < lend; i++) {
    unsigned dist = lz77->dists[i];
    unsigned litlen = lz77->litlens[i];
    if (dist == 0) {
      assert(litlen < 256);
      assert(ll_lengths[litlen] > 0);
      AddHuffmanBits(ll_symbols[litlen], ll_lengths[litlen], bp, out, outsize);
      testlength++;
    } else {
      unsigned lls = ZopfliGetLengthSymbol(litlen);
      unsigned ds = ZopfliGetDistSymbol(dist);
      assert(litlen >= 3 && litlen <= 288);
      assert(ll_lengths[lls] > 0);
      assert(d_lengths[ds] > 0);
      AddHuffmanBits(ll_symbols[lls], ll_lengths[lls], bp, out, outsize);
      AddBits(ZopfliGetLengthExtraBitsValue(litlen),
              ZopfliGetLengthExtraBits(litlen),
              bp, out, outsize);
      AddHuffmanBits(d_symbols[ds], d_lengths[ds], bp, out, outsize);
      AddBits(ZopfliGetDistExtraBitsValue(dist),
              ZopfliGetDistExtraBits(dist),
              bp, out, outsize);
      testlength += litlen;
    }
  }
  assert(expected_data_size == 0 || testlength == expected_data_size);
}

extern void GetFixedTree(unsigned* ll_lengths, unsigned* d_lengths);

/*
Same as CalculateBlockSymbolSize, but for block size smaller than histogram
size.
*/
static size_t CalculateBlockSymbolSizeSmall(const unsigned* ll_lengths,
                                            const unsigned* d_lengths,
                                            const ZopfliLZ77Store* lz77,
                                            size_t lstart, size_t lend) {
  size_t result = 0;
  size_t i;
  for (i = lstart; i < lend; i++) {
    assert(i < lz77->size);
    assert(lz77->litlens[i] < 259);
    if (lz77->dists[i] == 0) {
      result += ll_lengths[lz77->litlens[i]];
    } else {
      int ll_symbol = ZopfliGetLengthSymbol(lz77->litlens[i]);
      int d_symbol = ZopfliGetDistSymbol(lz77->dists[i]);
      result += ll_lengths[ll_symbol];
      result += d_lengths[d_symbol];
      result += ZopfliGetLengthSymbolExtraBits(ll_symbol);
      result += ZopfliGetDistSymbolExtraBits(d_symbol);
    }
  }
  result += ll_lengths[256]; /*end symbol*/
  return result;
}

/*
Same as CalculateBlockSymbolSize, but with the histogram provided by the caller.
*/
static size_t CalculateBlockSymbolSizeGivenCounts(const size_t* ll_counts,
                                                  const size_t* d_counts,
                                                  const unsigned* ll_lengths,
                                                  const unsigned* d_lengths,
                                                  const ZopfliLZ77Store* lz77,
                                                  size_t lstart, size_t lend) {
  size_t result = 0;
  size_t i;
  if (lstart + ZOPFLI_NUM_LL * 3 > lend) {
    return CalculateBlockSymbolSizeSmall(
        ll_lengths, d_lengths, lz77, lstart, lend);
  } else {
    for (i = 0; i < 256; i++) {
      result += ll_lengths[i] * ll_counts[i];
    }
    for (i = 257; i < 286; i++) {
      result += ll_lengths[i] * ll_counts[i];
      result += ZopfliGetLengthSymbolExtraBits(i) * ll_counts[i];
    }
    for (i = 0; i < 30; i++) {
      result += d_lengths[i] * d_counts[i];
      result += ZopfliGetDistSymbolExtraBits(i) * d_counts[i];
    }
    result += ll_lengths[256]; /*end symbol*/
    return result;
  }
}

/*
Calculates size of the part after the header and tree of an LZ77 block, in bits.
*/
static size_t CalculateBlockSymbolSize(const unsigned* ll_lengths,
                                       const unsigned* d_lengths,
                                       const ZopfliLZ77Store* lz77,
                                       size_t lstart, size_t lend) {
  if (lstart + ZOPFLI_NUM_LL * 3 > lend) {
    return CalculateBlockSymbolSizeSmall(
        ll_lengths, d_lengths, lz77, lstart, lend);
  } else {
    size_t ll_counts[ZOPFLI_NUM_LL];
    size_t d_counts[ZOPFLI_NUM_D];
    ZopfliLZ77GetHistogram(lz77, lstart, lend, ll_counts, d_counts);
    return CalculateBlockSymbolSizeGivenCounts(
        ll_counts, d_counts, ll_lengths, d_lengths, lz77, lstart, lend);
  }
}

<<<<<<< HEAD
extern void OptimizeHuffmanForRle(int length, size_t* counts);
=======
static size_t AbsDiff(size_t x, size_t y) {
  if (x > y)
    return x - y;
  else
    return y - x;
}

/*
Changes the population counts in a way that the consequent Huffman tree
compression, especially its rle-part, will be more likely to compress this data
more efficiently. length contains the size of the histogram.
*/
void OptimizeHuffmanForRle(int length, size_t* counts) {
  int i, k, stride;
  size_t symbol, sum, limit;
  int* good_for_rle;

  /* 1) We don't want to touch the trailing zeros. We may break the
  rules of the format by adding more data in the distance codes. */
  for (; length >= 0; --length) {
    if (length == 0) {
      return;
    }
    if (counts[length - 1] != 0) {
      /* Now counts[0..length - 1] does not have trailing zeros. */
      break;
    }
  }
  /* 2) Let's mark all population counts that already can be encoded
  with an rle code.*/
  good_for_rle = (int*)malloc(length * sizeof(int));
  for (i = 0; i < length; ++i) good_for_rle[i] = 0;

  /* Let's not spoil any of the existing good rle codes.
  Mark any seq of 0's that is longer than 5 as a good_for_rle.
  Mark any seq of non-0's that is longer than 7 as a good_for_rle.*/
  symbol = counts[0];
  stride = 0;
  for (i = 0; i < length + 1; ++i) {
    if (i == length || counts[i] != symbol) {
      if ((symbol == 0 && stride >= 5) || (symbol != 0 && stride >= 7)) {
        for (k = 0; k < stride; ++k) {
          good_for_rle[i - k - 1] = 1;
        }
      }
      stride = 1;
      if (i != length) {
        symbol = counts[i];
      }
    } else {
      ++stride;
    }
  }

  /* 3) Let's replace those population counts that lead to more rle codes. */
  stride = 0;
  limit = counts[0];
  sum = 0;
  for (i = 0; i < length + 1; ++i) {
    if (i == length || good_for_rle[i]
        /* Heuristic for selecting the stride ranges to collapse. */
        || AbsDiff(counts[i], limit) >= 4) {
      if (stride >= 4 || (stride >= 3 && sum == 0)) {
        /* The stride must end, collapse what we have, if we have enough (4). */
        int count = (sum + stride / 2) / stride;
        if (count < 1) count = 1;
        if (sum == 0) {
          /* Don't make an all zeros stride to be upgraded to ones. */
          count = 0;
        }
        for (k = 0; k < stride; ++k) {
          /* We don't want to change value at counts[i],
          that is already belonging to the next stride. Thus - 1. */
          counts[i - k - 1] = count;
        }
      }
      stride = 0;
      sum = 0;
      if (i < length - 3) {
        /* All interesting strides have a count of at least 4,
        at least when non-zeros. */
        limit = (counts[i] + counts[i + 1] +
                 counts[i + 2] + counts[i + 3] + 2) / 4;
      } else if (i < length) {
        limit = counts[i];
      } else {
        limit = 0;
      }
    }
    ++stride;
    if (i != length) {
      sum += counts[i];
    }
  }

  free(good_for_rle);
}
>>>>>>> e0e937e0

/*
Tries out OptimizeHuffmanForRle for this block, if the result is smaller,
uses it, otherwise keeps the original. Returns size of encoded tree and data in
bits, not including the 3-bit block header.
*/
static double TryOptimizeHuffmanForRle(
    const ZopfliLZ77Store* lz77, size_t lstart, size_t lend,
    const size_t* ll_counts, const size_t* d_counts,
    unsigned* ll_lengths, unsigned* d_lengths) {
  size_t ll_counts2[ZOPFLI_NUM_LL];
  size_t d_counts2[ZOPFLI_NUM_D];
  unsigned ll_lengths2[ZOPFLI_NUM_LL];
  unsigned d_lengths2[ZOPFLI_NUM_D];
  double treesize;
  double datasize;
  double treesize2;
  double datasize2;

  treesize = CalculateTreeSize(ll_lengths, d_lengths);
  datasize = CalculateBlockSymbolSizeGivenCounts(ll_counts, d_counts,
      ll_lengths, d_lengths, lz77, lstart, lend);

  memcpy(ll_counts2, ll_counts, sizeof(ll_counts2));
  memcpy(d_counts2, d_counts, sizeof(d_counts2));
  OptimizeHuffmanForRle(ZOPFLI_NUM_LL, ll_counts2);
  OptimizeHuffmanForRle(ZOPFLI_NUM_D, d_counts2);
  ZopfliCalculateBitLengths(ll_counts2, ZOPFLI_NUM_LL, 15, ll_lengths2);
  ZopfliCalculateBitLengths(d_counts2, ZOPFLI_NUM_D, 15, d_lengths2);
  PatchDistanceCodesForBuggyDecoders(d_lengths2);

  treesize2 = CalculateTreeSize(ll_lengths2, d_lengths2);
  datasize2 = CalculateBlockSymbolSizeGivenCounts(ll_counts, d_counts,
      ll_lengths2, d_lengths2, lz77, lstart, lend);

  if (treesize2 + datasize2 < treesize + datasize) {
    memcpy(ll_lengths, ll_lengths2, sizeof(ll_lengths2));
    memcpy(d_lengths, d_lengths2, sizeof(d_lengths2));
    return treesize2 + datasize2;
  }
  return treesize + datasize;
}

/*
Calculates the bit lengths for the symbols for dynamic blocks. Chooses bit
lengths that give the smallest size of tree encoding + encoding of all the
symbols to have smallest output size. This are not necessarily the ideal Huffman
bit lengths. Returns size of encoded tree and data in bits, not including the
3-bit block header.
*/
static double GetDynamicLengths(const ZopfliLZ77Store* lz77,
                                size_t lstart, size_t lend,
                                unsigned* ll_lengths, unsigned* d_lengths) {
  size_t ll_counts[ZOPFLI_NUM_LL];
  size_t d_counts[ZOPFLI_NUM_D];

  ZopfliLZ77GetHistogram(lz77, lstart, lend, ll_counts, d_counts);
  ll_counts[256] = 1;  /* End symbol. */
  ZopfliCalculateBitLengths(ll_counts, ZOPFLI_NUM_LL, 15, ll_lengths);
  ZopfliCalculateBitLengths(d_counts, ZOPFLI_NUM_D, 15, d_lengths);
  PatchDistanceCodesForBuggyDecoders(d_lengths);
  return TryOptimizeHuffmanForRle(
      lz77, lstart, lend, ll_counts, d_counts, ll_lengths, d_lengths);
}

double ZopfliCalculateBlockSize(const ZopfliLZ77Store* lz77,
                                size_t lstart, size_t lend, int btype) {
  unsigned ll_lengths[ZOPFLI_NUM_LL];
  unsigned d_lengths[ZOPFLI_NUM_D];

  double result = 3; /* bfinal and btype bits */

  if (btype == 0) {
    size_t length = ZopfliLZ77GetByteRange(lz77, lstart, lend);
    size_t rem = length % 65535;
    size_t blocks = length / 65535 + (rem ? 1 : 0);
    /* An uncompressed block must actually be split into multiple blocks if it's
       larger than 65535 bytes long. Eeach block header is 5 bytes: 3 bits,
       padding, LEN and NLEN (potential less padding for first one ignored). */
    return blocks * 5 * 8 + length * 8;
  } if (btype == 1) {
    GetFixedTree(ll_lengths, d_lengths);
    result += CalculateBlockSymbolSize(
        ll_lengths, d_lengths, lz77, lstart, lend);
  } else {
    result += GetDynamicLengths(lz77, lstart, lend, ll_lengths, d_lengths);
  }

  return result;
}

double ZopfliCalculateBlockSizeAutoType(const ZopfliLZ77Store* lz77,
                                        size_t lstart, size_t lend) {
  double uncompressedcost = ZopfliCalculateBlockSize(lz77, lstart, lend, 0);
  /* Don't do the expensive fixed cost calculation for larger blocks that are
     unlikely to use it. */
  double fixedcost = (lz77->size > 1000) ?
      uncompressedcost : ZopfliCalculateBlockSize(lz77, lstart, lend, 1);
  double dyncost = ZopfliCalculateBlockSize(lz77, lstart, lend, 2);
  return (uncompressedcost < fixedcost && uncompressedcost < dyncost)
      ? uncompressedcost
      : (fixedcost < dyncost ? fixedcost : dyncost);
}

/* Since an uncompressed block can be max 65535 in size, it actually adds
multible blocks if needed. */
static void AddNonCompressedBlock(const ZopfliOptions* options, int final,
                                  const unsigned char* in, size_t instart,
                                  size_t inend,
                                  unsigned char* bp,
                                  unsigned char** out, size_t* outsize) {
  size_t pos = instart;
  (void)options;
  for (;;) {
    size_t i;
    unsigned short blocksize = 65535;
    unsigned short nlen;
    int currentfinal;

    if (pos + blocksize > inend) blocksize = inend - pos;
    currentfinal = pos + blocksize >= inend;

    nlen = ~blocksize;

    AddBit(final && currentfinal, bp, out, outsize);
    /* BTYPE 00 */
    AddBit(0, bp, out, outsize);
    AddBit(0, bp, out, outsize);

    /* Any bits of input up to the next byte boundary are ignored. */
    *bp = 0;

    ZOPFLI_APPEND_DATA(blocksize % 256, out, outsize);
    ZOPFLI_APPEND_DATA((blocksize / 256) % 256, out, outsize);
    ZOPFLI_APPEND_DATA(nlen % 256, out, outsize);
    ZOPFLI_APPEND_DATA((nlen / 256) % 256, out, outsize);

    for (i = 0; i < blocksize; i++) {
      ZOPFLI_APPEND_DATA(in[pos + i], out, outsize);
    }

    if (currentfinal) break;
    pos += blocksize;
  }
}

/*
Adds a deflate block with the given LZ77 data to the output.
options: global program options
btype: the block type, must be 1 or 2
final: whether to set the "final" bit on this block, must be the last block
litlens: literal/length array of the LZ77 data, in the same format as in
    ZopfliLZ77Store.
dists: distance array of the LZ77 data, in the same format as in
    ZopfliLZ77Store.
lstart: where to start in the LZ77 data
lend: where to end in the LZ77 data (not inclusive)
expected_data_size: the uncompressed block size, used for assert, but you can
  set it to 0 to not do the assertion.
bp: output bit pointer
out: dynamic output array to append to
outsize: dynamic output array size
*/
static void AddLZ77Block(const ZopfliOptions* options, int btype, int final,
                         const unsigned char* in,
                         const ZopfliLZ77Store* lz77,
                         size_t lstart, size_t lend,
                         size_t expected_data_size,
                         unsigned char* bp,
                         unsigned char** out, size_t* outsize) {
  unsigned ll_lengths[ZOPFLI_NUM_LL];
  unsigned d_lengths[ZOPFLI_NUM_D];
  unsigned ll_symbols[ZOPFLI_NUM_LL];
  unsigned d_symbols[ZOPFLI_NUM_D];
  size_t detect_block_size = *outsize;
  size_t compressed_size;
  size_t uncompressed_size = 0;
  size_t i;
  if (btype == 0) {
    size_t length = ZopfliLZ77GetByteRange(lz77, lstart, lend);
    size_t pos = lstart == lend ? 0 : lz77->pos[lstart];
    size_t end = pos + length;
    AddNonCompressedBlock(options, final,
                          in, pos, end, bp, out, outsize);
    return;
  }

  AddBit(final, bp, out, outsize);
  AddBit(btype & 1, bp, out, outsize);
  AddBit((btype & 2) >> 1, bp, out, outsize);

  if (btype == 1) {
    /* Fixed block. */
    GetFixedTree(ll_lengths, d_lengths);
  } else {
    /* Dynamic block. */
    unsigned detect_tree_size;
    assert(btype == 2);

    GetDynamicLengths(lz77, lstart, lend, ll_lengths, d_lengths);

    detect_tree_size = *outsize;
    AddDynamicTree(ll_lengths, d_lengths, bp, out, outsize);
    if (options->verbose) {
      fprintf(stderr, "treesize: %d\n", (int)(*outsize - detect_tree_size));
    }
  }

  ZopfliLengthsToSymbols(ll_lengths, ZOPFLI_NUM_LL, 15, ll_symbols);
  ZopfliLengthsToSymbols(d_lengths, ZOPFLI_NUM_D, 15, d_symbols);

  detect_block_size = *outsize;
  AddLZ77Data(lz77, lstart, lend, expected_data_size,
              ll_symbols, ll_lengths, d_symbols, d_lengths,
              bp, out, outsize);
  /* End symbol. */
  AddHuffmanBits(ll_symbols[256], ll_lengths[256], bp, out, outsize);

  for (i = lstart; i < lend; i++) {
    uncompressed_size += lz77->dists[i] == 0 ? 1 : lz77->litlens[i];
  }
  compressed_size = *outsize - detect_block_size;
  if (options->verbose) {
    fprintf(stderr, "compressed block size: %d (%dk) (unc: %d)\n",
           (int)compressed_size, (int)(compressed_size / 1024),
           (int)(uncompressed_size));
  }
}

static void AddLZ77BlockAutoType(const ZopfliOptions* options, int final,
                                 const unsigned char* in,
                                 const ZopfliLZ77Store* lz77,
                                 size_t lstart, size_t lend,
                                 size_t expected_data_size,
                                 unsigned char* bp,
                                 unsigned char** out, size_t* outsize) {
  double uncompressedcost = ZopfliCalculateBlockSize(lz77, lstart, lend, 0);
  double fixedcost = ZopfliCalculateBlockSize(lz77, lstart, lend, 1);
  double dyncost = ZopfliCalculateBlockSize(lz77, lstart, lend, 2);

  /* Whether to perform the expensive calculation of creating an optimal block
  with fixed huffman tree to check if smaller. Only do this for small blocks or
  blocks which already are pretty good with fixed huffman tree. */
  int expensivefixed = (lz77->size < 1000) || fixedcost <= dyncost * 1.1;

  ZopfliLZ77Store fixedstore;
  if (lstart == lend) {
    /* Smallest empty block is represented by fixed block */
    AddBits(final, 1, bp, out, outsize);
    AddBits(1, 2, bp, out, outsize);  /* btype 01 */
    AddBits(0, 7, bp, out, outsize);  /* end symbol has code 0000000 */
    return;
  }
  ZopfliInitLZ77Store(&fixedstore);
  if (expensivefixed) {
    /* Recalculate the LZ77 with ZopfliLZ77OptimalFixed */
    size_t instart = lz77->pos[lstart];
    size_t inend = instart + ZopfliLZ77GetByteRange(lz77, lstart, lend);

    ZopfliBlockState s;
    ZopfliInitBlockState(options, instart, inend, 1, &s);
    ZopfliLZ77OptimalFixed(&s, in, instart, inend, &fixedstore);
    fixedcost = ZopfliCalculateBlockSize(&fixedstore, 0, fixedstore.size, 1);
    ZopfliCleanBlockState(&s);
  }

  if (uncompressedcost < fixedcost && uncompressedcost < dyncost) {
    AddLZ77Block(options, 0, final, in, lz77, lstart, lend,
                 expected_data_size, bp, out, outsize);
  } else if (fixedcost < dyncost) {
    if (expensivefixed) {
      AddLZ77Block(options, 1, final, in, &fixedstore, 0, fixedstore.size,
                   expected_data_size, bp, out, outsize);
    } else {
      AddLZ77Block(options, 1, final, in, lz77, lstart, lend,
                   expected_data_size, bp, out, outsize);
    }
  } else {
    AddLZ77Block(options, 2, final, in, lz77, lstart, lend,
                 expected_data_size, bp, out, outsize);
  }

  ZopfliCleanLZ77Store(&fixedstore);
}

/*
Deflate a part, to allow ZopfliDeflate() to use multiple master blocks if
needed.
It is possible to call this function multiple times in a row, shifting
instart and inend to next bytes of the data. If instart is larger than 0, then
previous bytes are used as the initial dictionary for LZ77.
This function will usually output multiple deflate blocks. If final is 1, then
the final bit will be set on the last block.
*/
void ZopfliDeflatePart(const ZopfliOptions* options, int btype, int final,
                       const unsigned char* in, size_t instart, size_t inend,
                       unsigned char* bp, unsigned char** out,
                       size_t* outsize) {
  size_t i;
  /* byte coordinates rather than lz77 index */
  size_t* splitpoints_uncompressed = 0;
  size_t npoints = 0;
  size_t* splitpoints = 0;
  double totalcost = 0;
  ZopfliLZ77Store lz77;

  /* If btype=2 is specified, it tries all block types. If a lesser btype is
  given, then however it forces that one. Neither of the lesser types needs
  block splitting as they have no dynamic huffman trees. */
  if (btype == 0) {
    AddNonCompressedBlock(options, final, in, instart, inend, bp, out, outsize);
    return;
  } else if (btype == 1) {
    ZopfliLZ77Store store;
    ZopfliBlockState s;
    ZopfliInitLZ77Store(&store);
    ZopfliInitBlockState(options, instart, inend, 1, &s);

    ZopfliLZ77OptimalFixed(&s, in, instart, inend, &store);
    AddLZ77Block(options, btype, final, in, &store, 0, store.size, 0,
                 bp, out, outsize);

    ZopfliCleanBlockState(&s);
    ZopfliCleanLZ77Store(&store);
    return;
  }


  if (options->blocksplitting) {
    ZopfliBlockSplit(options, in, instart, inend,
                     options->blocksplittingmax,
                     &splitpoints_uncompressed, &npoints);
    splitpoints = (size_t*)malloc(sizeof(*splitpoints) * npoints);
  }

  ZopfliInitLZ77Store(&lz77);

  for (i = 0; i <= npoints; i++) {
    size_t start = i == 0 ? instart : splitpoints_uncompressed[i - 1];
    size_t end = i == npoints ? inend : splitpoints_uncompressed[i];
    ZopfliBlockState s;
    ZopfliLZ77Store store;
    ZopfliInitLZ77Store(&store);
    ZopfliInitBlockState(options, start, end, 1, &s);
    ZopfliLZ77Optimal(&s, in, start, end, options->numiterations, &store);
    totalcost += ZopfliCalculateBlockSizeAutoType(&store, 0, store.size);

    ZopfliAppendLZ77Store(&store, &lz77);
    if (i < npoints) splitpoints[i] = lz77.size;

    ZopfliCleanBlockState(&s);
    ZopfliCleanLZ77Store(&store);
  }

  /* Second block splitting attempt */
  if (options->blocksplitting && npoints > 1) {
    size_t* splitpoints2 = 0;
    size_t npoints2 = 0;
    double totalcost2 = 0;

    ZopfliBlockSplitLZ77(options, &lz77,
                         options->blocksplittingmax, &splitpoints2, &npoints2);

    for (i = 0; i <= npoints2; i++) {
      size_t start = i == 0 ? 0 : splitpoints2[i - 1];
      size_t end = i == npoints2 ? lz77.size : splitpoints2[i];
      totalcost2 += ZopfliCalculateBlockSizeAutoType(&lz77, start, end);
    }

    if (totalcost2 < totalcost) {
      free(splitpoints);
      splitpoints = splitpoints2;
      npoints = npoints2;
    } else {
      free(splitpoints2);
    }
  }

  for (i = 0; i <= npoints; i++) {
    size_t start = i == 0 ? 0 : splitpoints[i - 1];
    size_t end = i == npoints ? lz77.size : splitpoints[i];
    AddLZ77BlockAutoType(options, i == npoints && final,
                         in, &lz77, start, end, 0,
                         bp, out, outsize);
  }

  ZopfliCleanLZ77Store(&lz77);
  free(splitpoints);
  free(splitpoints_uncompressed);
}

void ZopfliDeflate(const ZopfliOptions* options, int btype, int final,
                   const unsigned char* in, size_t insize,
                   unsigned char* bp, unsigned char** out, size_t* outsize) {
 size_t offset = *outsize;
#if ZOPFLI_MASTER_BLOCK_SIZE == 0
  ZopfliDeflatePart(options, btype, final, in, 0, insize, bp, out, outsize);
#else
  size_t i = 0;
  do {
    int masterfinal = (i + ZOPFLI_MASTER_BLOCK_SIZE >= insize);
    int final2 = final && masterfinal;
    size_t size = masterfinal ? insize - i : ZOPFLI_MASTER_BLOCK_SIZE;
    ZopfliDeflatePart(options, btype, final2,
                      in, i, i + size, bp, out, outsize);
    i += size;
  } while (i < insize);
#endif
  if (options->verbose) {
    fprintf(stderr,
            "Original Size: %lu, Deflate: %lu, Compression: %f%% Removed\n",
            (unsigned long)insize, (unsigned long)(*outsize - offset),
            100.0 * (double)(insize - (*outsize - offset)) / (double)insize);
  }
}<|MERGE_RESOLUTION|>--- conflicted
+++ resolved
@@ -387,107 +387,7 @@
   }
 }
 
-<<<<<<< HEAD
 extern void OptimizeHuffmanForRle(int length, size_t* counts);
-=======
-static size_t AbsDiff(size_t x, size_t y) {
-  if (x > y)
-    return x - y;
-  else
-    return y - x;
-}
-
-/*
-Changes the population counts in a way that the consequent Huffman tree
-compression, especially its rle-part, will be more likely to compress this data
-more efficiently. length contains the size of the histogram.
-*/
-void OptimizeHuffmanForRle(int length, size_t* counts) {
-  int i, k, stride;
-  size_t symbol, sum, limit;
-  int* good_for_rle;
-
-  /* 1) We don't want to touch the trailing zeros. We may break the
-  rules of the format by adding more data in the distance codes. */
-  for (; length >= 0; --length) {
-    if (length == 0) {
-      return;
-    }
-    if (counts[length - 1] != 0) {
-      /* Now counts[0..length - 1] does not have trailing zeros. */
-      break;
-    }
-  }
-  /* 2) Let's mark all population counts that already can be encoded
-  with an rle code.*/
-  good_for_rle = (int*)malloc(length * sizeof(int));
-  for (i = 0; i < length; ++i) good_for_rle[i] = 0;
-
-  /* Let's not spoil any of the existing good rle codes.
-  Mark any seq of 0's that is longer than 5 as a good_for_rle.
-  Mark any seq of non-0's that is longer than 7 as a good_for_rle.*/
-  symbol = counts[0];
-  stride = 0;
-  for (i = 0; i < length + 1; ++i) {
-    if (i == length || counts[i] != symbol) {
-      if ((symbol == 0 && stride >= 5) || (symbol != 0 && stride >= 7)) {
-        for (k = 0; k < stride; ++k) {
-          good_for_rle[i - k - 1] = 1;
-        }
-      }
-      stride = 1;
-      if (i != length) {
-        symbol = counts[i];
-      }
-    } else {
-      ++stride;
-    }
-  }
-
-  /* 3) Let's replace those population counts that lead to more rle codes. */
-  stride = 0;
-  limit = counts[0];
-  sum = 0;
-  for (i = 0; i < length + 1; ++i) {
-    if (i == length || good_for_rle[i]
-        /* Heuristic for selecting the stride ranges to collapse. */
-        || AbsDiff(counts[i], limit) >= 4) {
-      if (stride >= 4 || (stride >= 3 && sum == 0)) {
-        /* The stride must end, collapse what we have, if we have enough (4). */
-        int count = (sum + stride / 2) / stride;
-        if (count < 1) count = 1;
-        if (sum == 0) {
-          /* Don't make an all zeros stride to be upgraded to ones. */
-          count = 0;
-        }
-        for (k = 0; k < stride; ++k) {
-          /* We don't want to change value at counts[i],
-          that is already belonging to the next stride. Thus - 1. */
-          counts[i - k - 1] = count;
-        }
-      }
-      stride = 0;
-      sum = 0;
-      if (i < length - 3) {
-        /* All interesting strides have a count of at least 4,
-        at least when non-zeros. */
-        limit = (counts[i] + counts[i + 1] +
-                 counts[i + 2] + counts[i + 3] + 2) / 4;
-      } else if (i < length) {
-        limit = counts[i];
-      } else {
-        limit = 0;
-      }
-    }
-    ++stride;
-    if (i != length) {
-      sum += counts[i];
-    }
-  }
-
-  free(good_for_rle);
-}
->>>>>>> e0e937e0
 
 /*
 Tries out OptimizeHuffmanForRle for this block, if the result is smaller,
